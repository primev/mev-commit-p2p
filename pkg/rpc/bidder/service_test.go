package bidderapi_test

import (
	"context"
	"errors"
	"fmt"
	"io"
	"math/big"
	"net"
	"os"
	"strings"
	"testing"

	"github.com/bufbuild/protovalidate-go"
	"github.com/ethereum/go-ethereum/common"
	bidderapiv1 "github.com/primevprotocol/mev-commit/gen/go/bidderapi/v1"
	preconfpb "github.com/primevprotocol/mev-commit/gen/go/preconfirmation/v1"
	bidderapi "github.com/primevprotocol/mev-commit/pkg/rpc/bidder"
<<<<<<< HEAD
	"github.com/primevprotocol/mev-commit/pkg/signer/preconfencryptor"
=======
>>>>>>> d82a05ba
	"github.com/primevprotocol/mev-commit/pkg/util"
	"google.golang.org/grpc"
	"google.golang.org/grpc/credentials/insecure"
	"google.golang.org/grpc/test/bufconn"
)

const (
	bufferSize = 101024 * 1024
)

type bid struct {
	txHex    string
	amount   string
	blockNum int64
}

type testSender struct {
	bids         []bid
	noOfPreconfs int
}

func (s *testSender) SendBid(
	ctx context.Context,
	txHex string,
<<<<<<< HEAD
	amount *big.Int,
	blockNum *big.Int,
) (chan *preconfencryptor.PreConfirmation, error) {
=======
	amount string,
	blockNum int64,
	decayStartTimestamp int64,
	decayEndTimestamp int64,
) (chan *preconfpb.PreConfirmation, error) {
>>>>>>> d82a05ba
	s.bids = append(s.bids, bid{
		txHex:    txHex,
		amount:   amount,
		blockNum: blockNum,
	})

<<<<<<< HEAD
	preconfs := make(chan *preconfencryptor.PreConfirmation, s.noOfPreconfs)
	for i := 0; i < s.noOfPreconfs; i++ {
		preconfs <- &preconfencryptor.PreConfirmation{
			Bid: preconfencryptor.Bid{
				TxHash:      txHex,
				BidAmt:      amount,
				BlockNumber: blockNum,
				Digest:      []byte("digest"),
				Signature:   []byte("signature"),
=======
	preconfs := make(chan *preconfpb.PreConfirmation, s.noOfPreconfs)
	for i := 0; i < s.noOfPreconfs; i++ {
		preconfs <- &preconfpb.PreConfirmation{
			Bid: &preconfpb.Bid{
				TxHash:              txHex,
				BidAmount:           amount,
				BlockNumber:         blockNum,
				DecayStartTimestamp: decayStartTimestamp,
				DecayEndTimestamp:   decayEndTimestamp,
				Digest:              []byte("digest"),
				Signature:           []byte("signature"),
>>>>>>> d82a05ba
			},
			Digest:          []byte("digest"),
			Signature:       []byte("signature"),
			ProviderAddress: common.HexToAddress(fmt.Sprintf("%x", i)).Bytes(),
		}
	}

	close(preconfs)

	return preconfs, nil
}

type testRegistryContract struct {
	allowance    *big.Int
	minAllowance *big.Int
}

func (t *testRegistryContract) PrepayAllowance(ctx context.Context, amount *big.Int) error {
	t.allowance = amount
	return nil
}

func (t *testRegistryContract) GetAllowance(ctx context.Context, address common.Address) (*big.Int, error) {
	return t.allowance, nil
}

func (t *testRegistryContract) GetMinAllowance(ctx context.Context) (*big.Int, error) {
	return t.minAllowance, nil
}

func (t *testRegistryContract) CheckBidderAllowance(ctx context.Context, address common.Address) bool {
	return t.allowance.Cmp(t.minAllowance) > 0
}

func startServer(t *testing.T) bidderapiv1.BidderClient {
	lis := bufconn.Listen(bufferSize)

	logger := util.NewTestLogger(os.Stdout)
	validator, err := protovalidate.New()
	if err != nil {
		t.Fatalf("error creating validator: %v", err)
	}

	owner := common.HexToAddress("0x00001")
	registryContract := &testRegistryContract{minAllowance: big.NewInt(100000000000000000)}
	sender := &testSender{noOfPreconfs: 2}

	srvImpl := bidderapi.NewService(
		sender,
		owner,
		registryContract,
		validator,
		logger,
	)

	baseServer := grpc.NewServer()
	bidderapiv1.RegisterBidderServer(baseServer, srvImpl)
	go func() {
		if err := baseServer.Serve(lis); err != nil {
			t.Errorf("error serving server: %v", err)
		}
	}()

	conn, err := grpc.DialContext(context.TODO(), "",
		grpc.WithContextDialer(func(context.Context, string) (net.Conn, error) {
			return lis.Dial()
		}), grpc.WithTransportCredentials(insecure.NewCredentials()))
	if err != nil {
		t.Errorf("error connecting to server: %v", err)
	}

	t.Cleanup(func() {
		err := lis.Close()
		if err != nil {
			t.Errorf("error closing listener: %v", err)
		}
		baseServer.Stop()
	})

	client := bidderapiv1.NewBidderClient(conn)

	return client
}

func TestAllowanceHandling(t *testing.T) {
	t.Parallel()

	client := startServer(t)

	t.Run("prepay", func(t *testing.T) {
		type testCase struct {
			amount string
			err    string
		}

		for _, tc := range []testCase{
			{
				amount: "",
				err:    "amount must be a valid integer",
			},
			{
				amount: "0000000000000000000",
				err:    "amount must be a valid integer",
			},
			{
				amount: "asdf",
				err:    "amount must be a valid integer",
			},
			{
				amount: "1000000000000000000",
				err:    "",
			},
		} {
			allowance, err := client.PrepayAllowance(context.Background(), &bidderapiv1.PrepayRequest{Amount: tc.amount})
			if tc.err != "" {
				if err == nil || !strings.Contains(err.Error(), tc.err) {
					t.Fatalf("expected error prepaying allowance")
				}
			} else {
				if err != nil {
					t.Fatalf("error prepaying allowance: %v", err)
				}
				if allowance.Amount != tc.amount {
					t.Fatalf("expected amount to be %v, got %v", tc.amount, allowance.Amount)
				}
			}
		}
	})

	t.Run("get allowance", func(t *testing.T) {
		allowance, err := client.GetAllowance(context.Background(), &bidderapiv1.EmptyMessage{})
		if err != nil {
			t.Fatalf("error getting allowance: %v", err)
		}
		if allowance.Amount != "1000000000000000000" {
			t.Fatalf("expected amount to be 1000000000000000000, got %v", allowance.Amount)
		}
	})

	t.Run("get min allowance", func(t *testing.T) {
		allowance, err := client.GetMinAllowance(context.Background(), &bidderapiv1.EmptyMessage{})
		if err != nil {
			t.Fatalf("error getting min allowance: %v", err)
		}
		if allowance.Amount != "100000000000000000" {
			t.Fatalf("expected amount to be 100000000000000000, got %v", allowance.Amount)
		}
	})
}

func TestSendBid(t *testing.T) {
	t.Parallel()

	client := startServer(t)

	type testCase struct {
		name                string
		txHexs              []string
		amount              string
		blockNum            int64
		decayStartTimestamp int64
		decayEndTimestamp   int64
		err                 string
	}

	for _, tc := range []testCase{
		{
			name:                "invalid tx hex",
			txHexs:              []string{"asdf"},
			amount:              "1000000000000000000",
			blockNum:            1,
			decayStartTimestamp: 10,
			decayEndTimestamp:   20,
			err:                 "tx_hashes must be a valid array of transaction hashes",
		},
		{
			name:                "no txns",
			txHexs:              nil,
			amount:              "1000000000000000000",
			blockNum:            1,
			decayStartTimestamp: 10,
			decayEndTimestamp:   20,
			err:                 "tx_hashes must be a valid array of transaction hashes",
		},
		{
			name:                "invalid amount",
			txHexs:              []string{common.HexToHash("0x0000ab").Hex()[2:]},
			amount:              "000000000000000000",
			blockNum:            1,
			decayStartTimestamp: 10,
			decayEndTimestamp:   20,
			err:                 "amount must be a valid integer",
		},
		{
			name:                "invalid block number",
			txHexs:              []string{common.HexToHash("0x0000ab").Hex()[2:]},
			amount:              "1000000000000000000",
			blockNum:            0,
			decayStartTimestamp: 10,
			decayEndTimestamp:   20,
			err:                 "block_number must be a valid integer",
		},
		{
			name:                "success",
			txHexs:              []string{common.HexToHash("0x0000ab").Hex()[2:]},
			amount:              "1000000000000000000",
			blockNum:            1,
			decayStartTimestamp: 10,
			decayEndTimestamp:   20,
			err:                 "",
		},
	} {
		t.Run(tc.name, func(t *testing.T) {
			rcv, err := client.SendBid(context.Background(), &bidderapiv1.Bid{
				TxHashes:            tc.txHexs,
				Amount:              tc.amount,
				BlockNumber:         tc.blockNum,
				DecayStartTimestamp: tc.decayStartTimestamp,
				DecayEndTimestamp:   tc.decayEndTimestamp,
			})
			if err != nil {
				t.Fatalf("error sending bid: %v", err)
			}

			if tc.err != "" {
				_, err := rcv.Recv()
				if err == nil || !strings.Contains(err.Error(), tc.err) {
					t.Fatalf("expected error sending bid %s, got %v", tc.err, err)
				}
			} else {
				count := 0
				for {
					_, err := rcv.Recv()
					if err != nil {
						if errors.Is(err, io.EOF) {
							break
						}
						t.Fatalf("error receiving preconfs: %v", err)
					}
					count++
				}
				if count != 2 {
					t.Fatalf("expected 2 preconfs, got %v", count)
				}
			}
		})
	}
}<|MERGE_RESOLUTION|>--- conflicted
+++ resolved
@@ -16,10 +16,6 @@
 	bidderapiv1 "github.com/primevprotocol/mev-commit/gen/go/bidderapi/v1"
 	preconfpb "github.com/primevprotocol/mev-commit/gen/go/preconfirmation/v1"
 	bidderapi "github.com/primevprotocol/mev-commit/pkg/rpc/bidder"
-<<<<<<< HEAD
-	"github.com/primevprotocol/mev-commit/pkg/signer/preconfencryptor"
-=======
->>>>>>> d82a05ba
 	"github.com/primevprotocol/mev-commit/pkg/util"
 	"google.golang.org/grpc"
 	"google.golang.org/grpc/credentials/insecure"
@@ -44,34 +40,17 @@
 func (s *testSender) SendBid(
 	ctx context.Context,
 	txHex string,
-<<<<<<< HEAD
-	amount *big.Int,
-	blockNum *big.Int,
-) (chan *preconfencryptor.PreConfirmation, error) {
-=======
 	amount string,
 	blockNum int64,
 	decayStartTimestamp int64,
 	decayEndTimestamp int64,
 ) (chan *preconfpb.PreConfirmation, error) {
->>>>>>> d82a05ba
 	s.bids = append(s.bids, bid{
 		txHex:    txHex,
 		amount:   amount,
 		blockNum: blockNum,
 	})
 
-<<<<<<< HEAD
-	preconfs := make(chan *preconfencryptor.PreConfirmation, s.noOfPreconfs)
-	for i := 0; i < s.noOfPreconfs; i++ {
-		preconfs <- &preconfencryptor.PreConfirmation{
-			Bid: preconfencryptor.Bid{
-				TxHash:      txHex,
-				BidAmt:      amount,
-				BlockNumber: blockNum,
-				Digest:      []byte("digest"),
-				Signature:   []byte("signature"),
-=======
 	preconfs := make(chan *preconfpb.PreConfirmation, s.noOfPreconfs)
 	for i := 0; i < s.noOfPreconfs; i++ {
 		preconfs <- &preconfpb.PreConfirmation{
@@ -83,7 +62,6 @@
 				DecayEndTimestamp:   decayEndTimestamp,
 				Digest:              []byte("digest"),
 				Signature:           []byte("signature"),
->>>>>>> d82a05ba
 			},
 			Digest:          []byte("digest"),
 			Signature:       []byte("signature"),

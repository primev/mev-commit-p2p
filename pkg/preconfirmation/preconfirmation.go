--- conflicted
+++ resolved
@@ -4,7 +4,6 @@
 	"context"
 	"errors"
 	"log/slog"
-	"math/big"
 	"sync"
 	"time"
 
@@ -13,12 +12,7 @@
 	providerapiv1 "github.com/primevprotocol/mev-commit/gen/go/providerapi/v1"
 	preconfcontract "github.com/primevprotocol/mev-commit/pkg/contracts/preconf"
 	"github.com/primevprotocol/mev-commit/pkg/p2p"
-<<<<<<< HEAD
-	"github.com/primevprotocol/mev-commit/pkg/p2p/msgpack"
 	encryptor "github.com/primevprotocol/mev-commit/pkg/signer/preconfencryptor"
-=======
-	signer "github.com/primevprotocol/mev-commit/pkg/signer/preconfsigner"
->>>>>>> d82a05ba
 	"github.com/primevprotocol/mev-commit/pkg/topology"
 	"google.golang.org/grpc/codes"
 	"google.golang.org/grpc/status"
@@ -26,7 +20,7 @@
 
 const (
 	ProtocolName    = "preconfirmation"
-	ProtocolVersion = "2.0.0"
+	ProtocolVersion = "1.0.0"
 )
 
 type Preconfirmation struct {
@@ -49,11 +43,7 @@
 }
 
 type BidProcessor interface {
-<<<<<<< HEAD
-	ProcessBid(context.Context, *encryptor.Bid) (chan providerapiv1.BidResponse_Status, error)
-=======
 	ProcessBid(context.Context, *preconfpb.Bid) (chan providerapiv1.BidResponse_Status, error)
->>>>>>> d82a05ba
 }
 
 func New(
@@ -77,7 +67,7 @@
 	}
 }
 
-func (p *Preconfirmation) preconfStream() p2p.StreamDesc {
+func (p *Preconfirmation) bidStream() p2p.StreamDesc {
 	return p2p.StreamDesc{
 		Name:    ProtocolName,
 		Version: ProtocolVersion,
@@ -86,7 +76,7 @@
 }
 
 func (p *Preconfirmation) Streams() []p2p.StreamDesc {
-	return []p2p.StreamDesc{p.preconfStream()}
+	return []p2p.StreamDesc{p.bidStream()}
 }
 
 // SendBid is meant to be called by the bidder to construct and send bids to the provider.
@@ -96,19 +86,12 @@
 func (p *Preconfirmation) SendBid(
 	ctx context.Context,
 	txHash string,
-<<<<<<< HEAD
-	bidAmt *big.Int,
-	blockNumber *big.Int,
-) (chan *encryptor.PreConfirmation, error) {
-	bid, signedBid, err := p.encryptor.ConstructEncryptedBid(txHash, bidAmt, blockNumber)
-=======
 	bidAmt string,
 	blockNumber int64,
 	decayStartTimestamp int64,
 	decayEndTimestamp int64,
 ) (chan *preconfpb.PreConfirmation, error) {
-	signedBid, err := p.signer.ConstructSignedBid(txHash, bidAmt, blockNumber, decayStartTimestamp, decayEndTimestamp)
->>>>>>> d82a05ba
+	bid, signedBid, err := p.encryptor.ConstructEncryptedBid(txHash, bidAmt, blockNumber, decayStartTimestamp, decayEndTimestamp)
 	if err != nil {
 		p.logger.Error("constructing signed bid", "error", err, "txHash", txHash)
 		return nil, err
@@ -122,11 +105,7 @@
 	}
 
 	// Create a new channel to receive preConfirmations
-<<<<<<< HEAD
-	preConfirmations := make(chan *encryptor.PreConfirmation, len(providers))
-=======
 	preConfirmations := make(chan *preconfpb.PreConfirmation, len(providers))
->>>>>>> d82a05ba
 
 	wg := sync.WaitGroup{}
 	for idx := range providers {
@@ -140,7 +119,7 @@
 				ctx,
 				provider,
 				nil,
-				p.preconfStream(),
+				p.bidStream(),
 			)
 			if err != nil {
 				logger.Error("creating stream", "error", err)
@@ -149,12 +128,7 @@
 
 			logger.Info("sending signed bid", "signedBid", signedBid)
 
-<<<<<<< HEAD
-			r, w := msgpack.NewReaderWriter[encryptor.EncryptedPreConfirmation, encryptor.EncryptedBid](providerStream)
-			err = w.WriteMsg(ctx, signedBid)
-=======
 			err = providerStream.WriteMsg(ctx, signedBid)
->>>>>>> d82a05ba
 			if err != nil {
 				_ = providerStream.Reset()
 				logger.Error("writing message", "error", err)
@@ -162,12 +136,8 @@
 			}
 			p.metrics.SentBidsCount.Inc()
 
-<<<<<<< HEAD
-			encryptedPreConfirmation, err := r.ReadMsg(ctx)
-=======
-			preConfirmation := new(preconfpb.PreConfirmation)
-			err = providerStream.ReadMsg(ctx, preConfirmation)
->>>>>>> d82a05ba
+			encryptedPreConfirmation := new(preconfpb.EncryptedPreConfirmation)
+			err = providerStream.ReadMsg(ctx, encryptedPreConfirmation)
 			if err != nil {
 				_ = providerStream.Reset()
 				logger.Error("reading message", "error", err)
@@ -182,19 +152,16 @@
 				logger.Error("verifying provider signature", "error", err)
 				return
 			}
-<<<<<<< HEAD
-
-			preConfirmation := &encryptor.PreConfirmation{
-				Bid:             *bid,
+
+			preConfirmation := &preconfpb.PreConfirmation{
+				Bid:             bid,
 				Digest:          encryptedPreConfirmation.Commitment,
 				Signature:       encryptedPreConfirmation.Signature,
-				ProviderAddress: *providerAddress,
-			}
-
-=======
+			}
+
 			preConfirmation.ProviderAddress = make([]byte, len(providerAddress))
 			copy(preConfirmation.ProviderAddress, providerAddress[:])
->>>>>>> d82a05ba
+
 			logger.Info("received preconfirmation", "preConfirmation", preConfirmation)
 			p.metrics.ReceivedPreconfsCount.Inc()
 
@@ -228,13 +195,8 @@
 		return ErrInvalidBidderTypeForBid
 	}
 
-<<<<<<< HEAD
-	r, w := msgpack.NewReaderWriter[encryptor.EncryptedBid, encryptor.EncryptedPreConfirmation](stream)
-	encryptedBid, err := r.ReadMsg(ctx)
-=======
-	bid := new(preconfpb.Bid)
-	err := stream.ReadMsg(ctx, bid)
->>>>>>> d82a05ba
+	encryptedBid := new(preconfpb.EncryptedBid)
+	err := stream.ReadMsg(ctx, encryptedBid)
 	if err != nil {
 		return err
 	}
@@ -246,52 +208,14 @@
 	}
 	ethAddress, err := p.encryptor.VerifyBid(bid)
 	if err != nil {
-		p.logger.Error("verifying bid", "error", err)
-		return status.Errorf(codes.InvalidArgument, "invalid bid: %v", err)
-	}
-
-<<<<<<< HEAD
+		return err
+	}
+
 	// todo: change to take care of double spend
-	if p.us.CheckBidderAllowance(ctx, *ethAddress) {
-		// try to enqueue for 5 seconds
-		ctx, cancel := context.WithTimeout(ctx, 5*time.Second)
-		defer cancel()
-
-		statusC, err := p.processer.ProcessBid(ctx, bid)
-		if err != nil {
-			return err
-		}
-		select {
-		case <-ctx.Done():
-			return ctx.Err()
-		case status := <-statusC:
-			switch status {
-			case providerapiv1.BidResponse_STATUS_REJECTED:
-				return errors.New("bid rejected")
-			case providerapiv1.BidResponse_STATUS_ACCEPTED:
-				preConfirmation, err := p.encryptor.ConstructEncryptedPreConfirmation(bid)
-				if err != nil {
-					return err
-				}
-				p.logger.Info("sending preconfirmation", "preConfirmation", preConfirmation)
-				// todo: update SC
-				err = p.commitmentDA.StoreEncryptedCommitment(
-					ctx,
-					preConfirmation.Commitment,
-					preConfirmation.Signature,
-				)
-				if err != nil {
-					p.logger.Error("storing commitment", "error", err)
-					return err
-				}
-				return w.WriteMsg(ctx, preConfirmation)
-=======
 	if !p.us.CheckBidderAllowance(ctx, *ethAddress) {
 		p.logger.Error("bidder does not have enough allowance", "ethAddress", ethAddress)
 		return status.Errorf(codes.FailedPrecondition, "bidder not allowed")
 	}
-
-	bidAmt, _ := new(big.Int).SetString(bid.BidAmount, 10)
 
 	// try to enqueue for 5 seconds
 	ctx, cancel := context.WithTimeout(ctx, 5*time.Second)
@@ -309,29 +233,23 @@
 		case providerapiv1.BidResponse_STATUS_REJECTED:
 			return status.Errorf(codes.Internal, "bid rejected")
 		case providerapiv1.BidResponse_STATUS_ACCEPTED:
-			preConfirmation, err := p.signer.ConstructPreConfirmation(bid)
-			if err != nil {
-				return status.Errorf(codes.Internal, "failed to construct preconfirmation: %v", err)
+			preConfirmation, err := p.encryptor.ConstructEncryptedPreConfirmation(bid)
+			if err != nil {
+				return status.Errorf(codes.Internal, "failed to constuct encrypted preconfirmation: %v", err)
 			}
 			p.logger.Info("sending preconfirmation", "preConfirmation", preConfirmation)
-			err = p.commitmentDA.StoreCommitment(
+			// todo: update SC
+			err = p.commitmentDA.StoreEncryptedCommitment(
 				ctx,
-				bidAmt,
-				uint64(preConfirmation.Bid.BlockNumber),
-				preConfirmation.Bid.TxHash,
-				uint64(preConfirmation.Bid.DecayStartTimestamp),
-				uint64(preConfirmation.Bid.DecayEndTimestamp),
-				preConfirmation.Bid.Signature,
+				preConfirmation.Commitment,
 				preConfirmation.Signature,
 			)
 			if err != nil {
 				p.logger.Error("storing commitment", "error", err)
-				return status.Errorf(codes.Internal, "failed to store commitment: %v", err)
->>>>>>> d82a05ba
+				return status.Errorf(codes.Internal,  "failed to store commitments: %v", err)
 			}
 			return stream.WriteMsg(ctx, preConfirmation)
 		}
 	}
-
 	return nil
 }
--- conflicted
+++ resolved
@@ -73,10 +73,18 @@
 }
 ```
 
-<<<<<<< HEAD
 ## PreConfirmations from Builders
 To recieve preConfirmations from builders, the builder-mev-node needs to have a running service that connects to the RPC endpoints and connects to the following functions:
-=======
+```protobuf
+  // ReceiveBids is called by the builder to receive bids from the mev-commit node.
+  // The mev-commit node will stream bids to the builder.
+  rpc ReceiveBids(EmptyMessage) returns (stream Bid) {}
+  // SendProcessedBids is called by the builder to send processed bids to the mev-commit node.
+  // The builder will stream processed bids to the mev-commit node.
+  rpc SendProcessedBids(stream BidResponse) returns (EmptyMessage) {}
+
+```
+
 ## Sending bids as a Searcher
 To send bids, you can use an gRPC api that is availible to searcher nodes. 
 Upon running this service, searcher nodes will have access to the following:
@@ -105,16 +113,6 @@
 
 ## Commitments from Builders
 To recieve commitments from builders, the builder-mev-node needs to have a running service that connects to the RPC endpoints and connects to the following functions:
->>>>>>> d9b82b66
-```protobuf
-  // ReceiveBids is called by the builder to receive bids from the mev-commit node.
-  // The mev-commit node will stream bids to the builder.
-  rpc ReceiveBids(EmptyMessage) returns (stream Bid) {}
-  // SendProcessedBids is called by the builder to send processed bids to the mev-commit node.
-  // The builder will stream processed bids to the mev-commit node.
-  rpc SendProcessedBids(stream BidResponse) returns (EmptyMessage) {}
-
-```
 
 ## Building Docker Image
 
